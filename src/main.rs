--- conflicted
+++ resolved
@@ -91,12 +91,7 @@
     let sb = signalbool::SignalBool::new(&[signalbool::Signal::SIGINT], signalbool::Flag::Restart)?;
 
     // fixed size buffer
-<<<<<<< HEAD
-    let mut buffer = vec![Complex::<i8>::new(0, 0); read_stream.mtu()?].into_boxed_slice();
-    println!("mtu: {}", read_stream.mtu()?);
-=======
     let mut buffer = vec![Complex::<f32>::new(0., 0.); read_stream.mtu()?].into_boxed_slice();
->>>>>>> 51056d69
 
     // let mut is_buffer_valid = [false; 96];
     let mut sdridx_to_sender = vec![];
